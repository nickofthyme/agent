package process_test

import (
	"fmt"
	"os"
	"os/signal"
	"reflect"
	"runtime"
	"strings"
	"sync"
	"sync/atomic"
	"syscall"
	"testing"
	"time"

	"github.com/buildkite/agent/process"
)

func TestProcessRunsAndSignalsStartedAndStopped(t *testing.T) {
	var started int32
	var done int32

	p := process.Process{
		Script: []string{os.Args[0]},
		Env:    []string{"TEST_MAIN=tester"},
	}

	go func() {
		<-p.Started()
		atomic.AddInt32(&started, 1)
		<-p.Done()
		atomic.AddInt32(&done, 1)
	}()

	if err := p.Start(); err != nil {
		t.Fatal(err)
	}

	if startedVal := atomic.LoadInt32(&started); startedVal != 1 {
		t.Fatalf("Expected started to be 1, got %d", startedVal)
	}

	if doneVal := atomic.LoadInt32(&done); doneVal != 1 {
		t.Fatalf("Expected done to be 1, got %d", doneVal)
	}

	if exitStatus := p.ExitStatus; exitStatus != "0" {
		t.Fatalf("Expected ExitStatus of 0, got %v", exitStatus)
	}
}

func TestProcessCapturesOutputLineByLine(t *testing.T) {
	var lines []string
	var mu sync.Mutex

	p := process.Process{
		Script: []string{os.Args[0]},
		Env:    []string{"TEST_MAIN=tester"},
		Handler: func(line string) {
			mu.Lock()
			defer mu.Unlock()
			lines = append(lines, line)
		},
	}

	if err := p.Start(); err != nil {
		t.Error(err)
	}

	expected := []string{
		"+++ My header",
		"llamas",
		"and more llamas",
		"a very long line a very long line a very long line a very long line a very long line a very long line a very long line a very long line a very long line a very long line a very long line a very long line a very long line a very long line",
		"and some alpacas",
	}

	if !reflect.DeepEqual(expected, lines) {
		t.Fatalf("Unexpected lines: %v", lines)
	}
}

<<<<<<< HEAD
func TestProcessInterrupts(t *testing.T) {
=======
func TestProcessIsKilledGracefully(t *testing.T) {
	if runtime.GOOS == `windows` {
		t.Skip("Not supported on windows")
	}

>>>>>>> deab0e9b
	var lines []string
	var mu sync.Mutex

	p := process.Process{
		Script: []string{os.Args[0]},
		Env:    []string{"TEST_MAIN=tester-signal"},
		Handler: func(line string) {
			mu.Lock()
			defer mu.Unlock()
			lines = append(lines, line)
		},
	}

	go func() {
		<-p.Started()

		// give the signal handler some time to install
		time.Sleep(time.Millisecond * 50)

		p.Interrupt()
	}()

	if err := p.Start(); err != nil {
		t.Fatal(err)
	}

	mu.Lock()
	defer mu.Unlock()

	output := strings.Join(lines, "\n")
	if output != `SIG terminated` {
		t.Fatalf("Bad output: %q", output)
	}
}

// Invoked by `go test`, switch between helper and running tests based on env
func TestMain(m *testing.M) {
	switch os.Getenv("TEST_MAIN") {
	case "tester":
		for _, line := range strings.Split(strings.TrimSuffix(longTestOutput, "\n"), "\n") {
			fmt.Printf("%s\n", line)
			time.Sleep(time.Millisecond * 20)
		}
		os.Exit(0)

	case "tester-signal":
		signals := make(chan os.Signal, 1)
		signal.Notify(signals, os.Interrupt,
			syscall.SIGTERM,
			syscall.SIGINT,
		)
		fmt.Printf("SIG %v", <-signals)
		os.Exit(0)

	default:
		os.Exit(m.Run())
	}
}<|MERGE_RESOLUTION|>--- conflicted
+++ resolved
@@ -80,15 +80,11 @@
 	}
 }
 
-<<<<<<< HEAD
 func TestProcessInterrupts(t *testing.T) {
-=======
-func TestProcessIsKilledGracefully(t *testing.T) {
 	if runtime.GOOS == `windows` {
 		t.Skip("Not supported on windows")
 	}
-
->>>>>>> deab0e9b
+  
 	var lines []string
 	var mu sync.Mutex
 
